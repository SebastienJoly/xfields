--- conflicted
+++ resolved
@@ -34,16 +34,6 @@
             scale_coordinates_in_solver=(1.,1.,1.)
 
         fieldmap = TriLinearInterpolatedFieldMap(
-<<<<<<< HEAD
-                        rho=rho, phi=phi,
-                        x_grid=x_grid, y_grid=y_grid, z_grid=z_grid,
-                        x_range=x_range, y_range=y_range, z_range=z_range,
-                        dx=dx, dy=dy, dz=dz,
-                        nx=nx, ny=ny, nz=nz,
-                        solver=solver,
-                        updatable=update_on_track,
-                        platform=platform)
-=======
                     rho=rho, phi=phi,
                     x_grid=z_grid, y_grid=y_grid, z_grid=z_grid,
                     x_range=x_range, y_range=y_range, z_range=z_range,
@@ -53,7 +43,6 @@
                     scale_coordinates_in_solver=scale_coordinates_in_solver,
                     updatable=update_on_track,
                     platform=platform)
->>>>>>> ff5a1684
 
         self.fieldmap = fieldmap
 

--- conflicted
+++ resolved
@@ -12,20 +12,16 @@
 
 class FFTSolver3D(Solver):
 
-<<<<<<< HEAD
+    '''
+    This is the fft solver
+    '''
+
     def __init__(self, dx, dy, dz, nx, ny, nz, platform=None):
 
         if platform is None:
             platform = XfCpuPlatform()
 
         self.platform = platform
-=======
-    '''
-    This is the fft solver
-    '''
-
-    def __init__(self, dx, dy, dz, nx, ny, nz, platform=XfCpuPlatform()):
->>>>>>> 0cb2fa85
 
         # Prepare arrays
         workspace_dev = platform.nparray_to_platform_mem(

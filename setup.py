--- conflicted
+++ resolved
@@ -50,10 +50,6 @@
             "Source Code": "https://github.com/xsuite/xfields",
         },
     extras_require={
-<<<<<<< HEAD
-            'tests': ['gpyfft']
-=======
-        'tests': ['pytest'],
->>>>>>> e23dbd3f
+            'tests': ['gpyfft', 'pytest']
         },
     )